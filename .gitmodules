--- conflicted
+++ resolved
@@ -484,8 +484,7 @@
 	fetchRecurseSubmodules = on-demand
 [submodule "lexical_cast"]
 	path = libs/lexical_cast
-<<<<<<< HEAD
-	url = ../lexical_cast.git
+	url = ../../boostorg/lexical_cast.git
 	fetchRecurseSubmodules = on-demand
 [submodule "sort"]
 	path = libs/sort
@@ -530,7 +529,4 @@
 [submodule "process"]
 	path = libs/process
 	url = ../process.git
-=======
-	url = ../../boostorg/lexical_cast.git
->>>>>>> 88c19bed
 	fetchRecurseSubmodules = on-demand