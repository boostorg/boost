# Copyright (c) 2002 Douglas Gregor <doug.gregor -at- gmail.com>
#
# Distributed under the Boost Software License, Version 1.0.
# (See accompanying file LICENSE_1_0.txt or copy at
# http://www.boost.org/LICENSE_1_0.txt)
project boost/doc ;
import boostbook : boostbook ;

alias asio : ../libs/asio/doc//asio/<xsl:param>boost.libraries=../../libs/libraries.htm ;

boostbook doc
    :
    src/boost.xml
    :
    ## Build the various generated docs (Doxygen and QuickBook)...

    <dependency>../libs/accumulators/doc//accdoc.xml
    <dependency>../libs/accumulators/doc//statsdoc.xml
    <dependency>../libs/accumulators/doc//opdoc.xml
    <dependency>../libs/accumulators/doc//accumulators
    <dependency>../libs/program_options/doc//autodoc.xml
    <dependency>../libs/algorithm/string/doc//autodoc.xml
    <dependency>../libs/logic/doc//reference.xml
    <dependency>../libs/functional/hash/doc//hash
    #<dependency>../libs/type_traits/doc//type_traits
    <dependency>../libs/static_assert/doc//static_assert
    <dependency>../libs/tr1/doc//tr1
    <dependency>../libs/foreach/doc//foreach
    <dependency>../libs/mpi/doc//mpi
    <dependency>../libs/mpi/doc//mpi_autodoc.xml
<<<<<<< HEAD
    #<dependency>../libs/proto/doc//protodoc.xml 
=======
    #<dependency>../libs/proto/doc//protodoc.xml
>>>>>>> 9af3c94e
    <dependency>../libs/proto/doc//proto
    <dependency>../libs/typeof/doc//typeof
    <dependency>../libs/xpressive/doc//autodoc.xml
    <dependency>../libs/xpressive/doc//xpressive
    <dependency>../libs/date_time/xmldoc//date_time_autodoc.xml
    <dependency>../libs/date_time/xmldoc//gregorian_autodoc.xml
    <dependency>../libs/date_time/xmldoc//posix_time_autodoc.xml
    <dependency>../libs/date_time/xmldoc//local_time_autodoc.xml
    <dependency>../tools/jam/doc//bjam
    <dependency>../libs/interprocess/doc//autodoc.xml
    <dependency>../libs/interprocess/doc//interprocess
    <dependency>../libs/intrusive/doc//autodoc.xml
    <dependency>../libs/intrusive/doc//intrusive
    <dependency>../libs/units/doc//units
    <dependency>../libs/unordered/doc//unordered
    <dependency>../libs/thread/doc//thread

    ## Add path references to the QuickBook generated docs...

    <implicit-dependency>../libs/accumulators/doc//accumulators
    <implicit-dependency>../libs/functional/hash/doc//hash
    #<implicit-dependency>../libs/type_traits/doc//type_traits
    <implicit-dependency>../libs/static_assert/doc//static_assert
    <implicit-dependency>../libs/tr1/doc//tr1
    <implicit-dependency>../libs/foreach/doc//foreach
    <implicit-dependency>../libs/proto/doc//proto
    <implicit-dependency>../libs/typeof/doc//typeof
    <implicit-dependency>../libs/xpressive/doc//xpressive
    <implicit-dependency>../tools/jam/doc//bjam
    <implicit-dependency>../libs/mpi/doc//mpi
    <implicit-dependency>../libs/interprocess/doc//interprocess
    <implicit-dependency>../libs/intrusive/doc//intrusive
    <implicit-dependency>../libs/units/doc//units
    <implicit-dependency>../libs/unordered/doc//unordered
    <implicit-dependency>../libs/thread/doc//thread

    <xsl:param>boost.libraries=../../libs/libraries.htm

    <dependency>css
    <dependency>images
    <dependency>callouts
    ;

install css : [ glob src/*.css ] : <location>html ;
explicit css ;
install images : [ glob src/images/*.png ] : <location>html/images ;
explicit images ;
install callouts : [ glob src/images/callouts/*.png ] : <location>html/images/callouts ;
explicit callouts ;

<|MERGE_RESOLUTION|>--- conflicted
+++ resolved
@@ -28,11 +28,7 @@
     <dependency>../libs/foreach/doc//foreach
     <dependency>../libs/mpi/doc//mpi
     <dependency>../libs/mpi/doc//mpi_autodoc.xml
-<<<<<<< HEAD
     #<dependency>../libs/proto/doc//protodoc.xml 
-=======
-    #<dependency>../libs/proto/doc//protodoc.xml
->>>>>>> 9af3c94e
     <dependency>../libs/proto/doc//proto
     <dependency>../libs/typeof/doc//typeof
     <dependency>../libs/xpressive/doc//autodoc.xml
