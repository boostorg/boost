--- conflicted
+++ resolved
@@ -543,11 +543,8 @@
    </library>
 
    <xi:include href="random.xml"/>
-<<<<<<< HEAD
-=======
 
    <xi:include href="ratio.xml"/>
->>>>>>> ea3d06f6
 
    <library name="Rational" dirname="rational" html-only="1">
      <libraryinfo>
